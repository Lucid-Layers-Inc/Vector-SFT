import torch
import torch.nn as nn
from typing import Optional
import math
import os
from transformers import PreTrainedModel
from peft import PeftModel  # type: ignore
import re



class Translator(nn.Module):    
    
    def __init__(self, num_segments, hidden_size, rank, model_dtype, N_max):
        super().__init__()
        
        self.N_max = N_max
        self.num_segments = num_segments
        
        self.A_matrices = nn.Parameter(torch.randn(num_segments, hidden_size, rank, dtype=model_dtype))
        self.B_matrices = nn.Parameter(torch.randn(num_segments, rank, hidden_size, dtype=model_dtype))
        self.bias = nn.Parameter(torch.zeros(num_segments, hidden_size, dtype=model_dtype))
        
        self.weight_path = "custom_trained_weights.pt"
    
    def init_weights(self):
        nn.init.xavier_uniform_(self.A_matrices)
        nn.init.xavier_uniform_(self.B_matrices)
    
    def forward(self, math_hidden_states, segment_ids):
        
        # Memory-efficient implementation
        gathered_A = self.A_matrices[segment_ids]  # Shape: [all_math, H, r]
        gathered_B = self.B_matrices[segment_ids]  # Shape: [all_math, r, H]
        
        # 1. Compute intermediate_states = B @ h
        intermediate_states = torch.bmm(
            gathered_B,                      # [all_math, r, H]
            math_hidden_states.unsqueeze(-1) # [all_math, H, 1]
        ) # -> [all_math, r, 1]

        # 2. Compute transformed_states = A @ intermediate_states
        transformed_states = torch.bmm(
            gathered_A,                      # [all_math, H, r]
            intermediate_states              # [all_math, r, 1]
        ).squeeze(-1) # -> [all_math, H]
        
        return transformed_states + self.bias[segment_ids]
    
    def save_pretrained(self, save_directory: str):
        # TODO: make it configurable
        custom_state_dict = {
            "A_matrices": self.A_matrices.cpu().clone(),
            "B_matrices": self.B_matrices.cpu().clone(),
            "bias": self.bias.cpu().clone(),
        }
        
        torch.save(custom_state_dict, os.path.join(save_directory, self.weight_path))
    
    def load_pretrained(self, checkpoint_path: str):
        custom_weights_path = os.path.join(checkpoint_path, self.weight_path)
        custom_state_dict = torch.load(custom_weights_path, map_location=self.A_matrices.device)
        self.A_matrices.data = custom_state_dict["A_matrices"].to(self.A_matrices.device)
        self.B_matrices.data = custom_state_dict["B_matrices"].to(self.B_matrices.device)
        self.bias.data = custom_state_dict["bias"].to(self.bias.device)
    
    
class ModelWithAuxiliaryHead(nn.Module):
    
    segment_indices: torch.Tensor
    
    def __init__(
        self,
        base_model: PreTrainedModel | PeftModel,
        N_max: int,          
        num_segments: int,         # Number of linear-probing matrices A_i and segments
        lm_head: nn.Module,
        r: int = 256,              # segments rank
    ):
       
        super().__init__()
        self.base_model = base_model
        self.config = base_model.config
        self.rank = r
        self.N_max = N_max
        
        hidden_size = self.base_model.config.hidden_size
        model_dtype = self.base_model.dtype
        
        self.num_segments = num_segments
        self.distribute_matrices()
        
        self.translator = Translator(num_segments, hidden_size, self.rank, model_dtype, N_max)
        
        self.lm_head = lm_head
        self.device = self.base_model.device
        
    def forward(
            self,
            input_ids: Optional[torch.LongTensor] = None,
            attention_mask: Optional[torch.Tensor] = None,
            **kwargs
        ):
        
        # Get the original transformers model from the PeftModel wrapper. It contains the LoRA layers.
        modified_base_model = self.base_model.get_base_model() # debug_model_structure.py confirms that this contains lora

        # This call goes through the LoRA layers.
        base_model_output = modified_base_model.model(
            input_ids=input_ids,
            attention_mask=attention_mask,
            return_dict=True,
        )

        last_hidden_state = base_model_output.last_hidden_state
        logits = self.lm_head(last_hidden_state)
        
        math_logits = None
        
        if "math_labels" in kwargs:
        
            math_hidden_states, math_indices = get_hiddens_and_indices(last_hidden_state, kwargs["starts"], kwargs["math_lengths"], kwargs["math_labels"])
            segment_ids = self.segment_indices[math_indices[kwargs["math_attention_mask"] == 1]] 
            math_hiddens = self.translator(math_hidden_states, segment_ids)
            math_logits = self.lm_head(math_hiddens)
        
        
        
        return {
                "logits": logits,
                "last_hidden_state": last_hidden_state,
                "math_logits": math_logits,
            }
        
    @torch.no_grad()
    def generate(self, tokenizer, prompt: str, math_flag: bool, **generation_kwargs) -> str:
        
        if math_flag:
            return self.generate_with_various_lengths_of_simple_talk(tokenizer, prompt, **generation_kwargs)
        else:
            self.eval()
            general_answer = self._generate_text(tokenizer, prompt, **generation_kwargs)
        
            return {
                "simple_talk": general_answer,
                "math_text" : None
            }

    @torch.no_grad()
    def _generate_text(self, tokenizer, prompt, **generation_kwargs):
        
        inputs = tokenizer(prompt, return_tensors="pt").to(self.device)
        outputs = self.base_model.generate(**inputs, **generation_kwargs)
        input_len = inputs["input_ids"].shape[1]
        generated_ids = outputs[0][input_len:]
        
        return tokenizer.decode(generated_ids, skip_special_tokens=True)

    @torch.no_grad()
    def generate_with_various_lengths_of_simple_talk(self, tokenizer, prompt: str, **generation_kwargs):
    
        self.eval()

        # 1. Initial generation
        simple_talk = self._generate_text(tokenizer, prompt, **generation_kwargs)
<<<<<<< HEAD
        print(10*'-')
        print('simple talk')
        print(simple_talk)
=======
>>>>>>> 6f353cc6
   
        # 2. Preprocess simple_talk
        last_period_pos = simple_talk.rfind('.')
        if last_period_pos != -1:
            simple_talk = simple_talk[:last_period_pos + 1]
        
        sentences = [s.strip() + '.' for s in simple_talk.split('.') if s.strip()]
        
        # 3. Iterative generation and logging
<<<<<<< HEAD
        simple_talks = []
        hiddens = []
        math_answers = []

        # for math answer predicting
        generation_kwargs["max_new_tokens"] = 20

        # 4. Get last hidden states
        full_text = prompt + "<simple_talk>" + simple_talk + "</simple_talk>" 
        inputs = tokenizer(full_text, return_tensors="pt").to(self.device)
        forward_outputs = self.forward(input_ids=inputs['input_ids'])
        last_hidden_state = forward_outputs['last_hidden_state'].squeeze(0) # Shape: [seq_len, hidden_size]
                
=======
        answers = []
        hiddens = []
        generation_kwargs["max_new_tokens"] = 20
>>>>>>> 6f353cc6
        
        for i in range(1, len(sentences) + 1):
            simple_talk_cut = "<simple_talk>" + " ".join(sentences[:i]) + "</simple_talk>" 
            prompt_with_simple_talk = prompt + simple_talk_cut
            math_answer = self._generate_text(tokenizer, prompt_with_simple_talk, **generation_kwargs)
<<<<<<< HEAD
            math_thoughts = self._extract_hidden_thoughts(tokenizer, prompt_with_simple_talk, last_hidden_state)
            simple_talks.append(simple_talk_cut)
            math_answers.append(math_answer)
            hiddens.append(math_thoughts)

        i = 0
        with open("answers.log", "a") as f:
            for simple_talk, hidden, math_answer in zip(simple_talks, hiddens, math_answers):
                i += 1
                f.write(f"\n{i}\n")
                f.write(f"Simple talk: {simple_talk}\n")
                f.write(f"Hidden thoughts: {hidden}\n")
                f.write(f"Math answer: {math_answer}\n")
=======
            math_thoughts = self._extract_hidden_thoughts(tokenizer, prompt_with_simple_talk)
            answers.append(simple_talk_cut + math_answer)
            hiddens.append(math_thoughts)

        with open("answers.log", "a") as f:
            for answer, hidden in zip(answers, hiddens):
                f.write(f"Answer:\n{answer}\n")
                f.write(f"Hidden:\n{hidden}\n")
                f.write("-"*50 + "\n")
>>>>>>> 6f353cc6
                f.write("="*50 + "\n")

        return {
            "simple_talk": simple_talk,
            "math_text": hiddens[-1] 
        }
     
    def save_pretrained(self, save_directory: str):
        
        # Save the base model (handles both PEFT and base model states)
        self.base_model.save_pretrained(save_directory)
        self.translator.save_pretrained(save_directory)
        
<<<<<<< HEAD
    def _extract_hidden_thoughts(self, tokenizer, prompt_with_simple_talk, last_hidden_state):
        
        inputs = tokenizer(prompt_with_simple_talk, return_tensors="pt").to(self.device)
        input_ids = inputs["input_ids"].squeeze(0)  

=======
    def _extract_hidden_thoughts(self, tokenizer, prompt_with_simple_talk):
        
        input_ids = tokenizer(prompt_with_simple_talk, return_tensors="pt").to(self.device)
>>>>>>> 6f353cc6
        begin_simple_talk_id = tokenizer.convert_tokens_to_ids('<simple_talk>')
        end_simple_talk_id = tokenizer.convert_tokens_to_ids('</simple_talk>')
        

        indices = torch.arange(len(input_ids), device=self.device)
        start_indices = indices[input_ids == begin_simple_talk_id]
        end_indices = indices[input_ids == end_simple_talk_id]
        
        math_text = None
        
        if len(start_indices) > 0 and len(end_indices) > 0:
            
            start_idx = start_indices[0].item()
            end_idx = end_indices[0].item()

            if (end_idx - start_idx > 1) and (end_idx - start_idx < 300):
                
                math_hidden_states = last_hidden_state[start_idx: end_idx + 1]
                
                if math_hidden_states.dtype == torch.float32:
                    print("WHAAAAT")
                    math_hidden_states = math_hidden_states.to(torch.bfloat16)

                max_len_of_math_text = min(math_hidden_states.shape[0], self.N_max)
                
                math_indices = torch.arange(max_len_of_math_text, device=self.device)
                segment_ids = self.segment_indices[math_indices] 
                
                math_hiddens = self.translator(math_hidden_states, segment_ids)
                math_logits = self.lm_head(math_hiddens)
                math_ids = torch.argmax(math_logits, dim=-1)
 
                math_text = tokenizer.decode(math_ids)
            
        return math_text
            

    def get_input_embeddings(self):
        return self.base_model.get_input_embeddings()

    def distribute_matrices(self):

        chunk_size = math.ceil(self.N_max / self.num_segments)
        indices = torch.arange(self.N_max, dtype=torch.long) // chunk_size
        self.register_buffer("segment_indices", indices)

    def set_input_embeddings(self, value):
        self.base_model.set_input_embeddings(value)

 
 
def get_hiddens_and_indices(last_hidden_state, starts, math_lengths, math_input_ids):
        
    device = last_hidden_state.device

    # --- transform hidden states corresponging to math thoughts ---
    
    # Choose hidden states corresponding to indices where math thoughts must be hidden 
    batch_size, seq_len, _ = last_hidden_state.shape
    indices = torch.arange(seq_len, device=device).expand(batch_size, -1) # -1 means to keep the last dimension the same
    # indices:
    # tensor([[0, 1, 2, 3, 4],
    #         [0, 1, 2, 3, 4],
    #         [0, 1, 2, 3, 4]])
    mask_hidden = (indices >= starts.unsqueeze(1)) & (indices < (starts + math_lengths).unsqueeze(1))
    hiddens = last_hidden_state[mask_hidden] # [T, H]
    

    # choose matrices for each math hidden state according to the partition
    _, math_seq_len = math_input_ids.shape
    indices = torch.arange(math_seq_len, device=device).expand(batch_size, -1)
    
    return hiddens, indices<|MERGE_RESOLUTION|>--- conflicted
+++ resolved
@@ -5,6 +5,8 @@
 import os
 from transformers import PreTrainedModel
 from peft import PeftModel  # type: ignore
+import re
+
 import re
 
 
@@ -134,6 +136,7 @@
         
     @torch.no_grad()
     def generate(self, tokenizer, prompt: str, math_flag: bool, **generation_kwargs) -> str:
+    def generate(self, tokenizer, prompt: str, math_flag: bool, **generation_kwargs) -> str:
         
         if math_flag:
             return self.generate_with_various_lengths_of_simple_talk(tokenizer, prompt, **generation_kwargs)
@@ -148,6 +151,19 @@
 
     @torch.no_grad()
     def _generate_text(self, tokenizer, prompt, **generation_kwargs):
+        if math_flag:
+            return self.generate_with_various_lengths_of_simple_talk(tokenizer, prompt, **generation_kwargs)
+        else:
+            self.eval()
+            general_answer = self._generate_text(tokenizer, prompt, **generation_kwargs)
+        
+            return {
+                "simple_talk": general_answer,
+                "math_text" : None
+            }
+
+    @torch.no_grad()
+    def _generate_text(self, tokenizer, prompt, **generation_kwargs):
         
         inputs = tokenizer(prompt, return_tensors="pt").to(self.device)
         outputs = self.base_model.generate(**inputs, **generation_kwargs)
@@ -163,12 +179,9 @@
 
         # 1. Initial generation
         simple_talk = self._generate_text(tokenizer, prompt, **generation_kwargs)
-<<<<<<< HEAD
         print(10*'-')
         print('simple talk')
         print(simple_talk)
-=======
->>>>>>> 6f353cc6
    
         # 2. Preprocess simple_talk
         last_period_pos = simple_talk.rfind('.')
@@ -178,7 +191,6 @@
         sentences = [s.strip() + '.' for s in simple_talk.split('.') if s.strip()]
         
         # 3. Iterative generation and logging
-<<<<<<< HEAD
         simple_talks = []
         hiddens = []
         math_answers = []
@@ -192,17 +204,11 @@
         forward_outputs = self.forward(input_ids=inputs['input_ids'])
         last_hidden_state = forward_outputs['last_hidden_state'].squeeze(0) # Shape: [seq_len, hidden_size]
                 
-=======
-        answers = []
-        hiddens = []
-        generation_kwargs["max_new_tokens"] = 20
->>>>>>> 6f353cc6
         
         for i in range(1, len(sentences) + 1):
             simple_talk_cut = "<simple_talk>" + " ".join(sentences[:i]) + "</simple_talk>" 
             prompt_with_simple_talk = prompt + simple_talk_cut
             math_answer = self._generate_text(tokenizer, prompt_with_simple_talk, **generation_kwargs)
-<<<<<<< HEAD
             math_thoughts = self._extract_hidden_thoughts(tokenizer, prompt_with_simple_talk, last_hidden_state)
             simple_talks.append(simple_talk_cut)
             math_answers.append(math_answer)
@@ -216,20 +222,11 @@
                 f.write(f"Simple talk: {simple_talk}\n")
                 f.write(f"Hidden thoughts: {hidden}\n")
                 f.write(f"Math answer: {math_answer}\n")
-=======
-            math_thoughts = self._extract_hidden_thoughts(tokenizer, prompt_with_simple_talk)
-            answers.append(simple_talk_cut + math_answer)
-            hiddens.append(math_thoughts)
-
-        with open("answers.log", "a") as f:
-            for answer, hidden in zip(answers, hiddens):
-                f.write(f"Answer:\n{answer}\n")
-                f.write(f"Hidden:\n{hidden}\n")
-                f.write("-"*50 + "\n")
->>>>>>> 6f353cc6
                 f.write("="*50 + "\n")
 
         return {
+            "simple_talk": simple_talk,
+            "math_text": hiddens[-1] 
             "simple_talk": simple_talk,
             "math_text": hiddens[-1] 
         }
@@ -240,17 +237,11 @@
         self.base_model.save_pretrained(save_directory)
         self.translator.save_pretrained(save_directory)
         
-<<<<<<< HEAD
     def _extract_hidden_thoughts(self, tokenizer, prompt_with_simple_talk, last_hidden_state):
         
         inputs = tokenizer(prompt_with_simple_talk, return_tensors="pt").to(self.device)
         input_ids = inputs["input_ids"].squeeze(0)  
 
-=======
-    def _extract_hidden_thoughts(self, tokenizer, prompt_with_simple_talk):
-        
-        input_ids = tokenizer(prompt_with_simple_talk, return_tensors="pt").to(self.device)
->>>>>>> 6f353cc6
         begin_simple_talk_id = tokenizer.convert_tokens_to_ids('<simple_talk>')
         end_simple_talk_id = tokenizer.convert_tokens_to_ids('</simple_talk>')
         
