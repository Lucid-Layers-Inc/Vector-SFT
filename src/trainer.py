--- conflicted
+++ resolved
@@ -129,7 +129,7 @@
                               num_samples=len(dataloader))
 
     def _save(self, output_dir: Optional[str] = None, state_dict=None):
-<<<<<<< HEAD
+    def _save(self, output_dir: Optional[str] = None, state_dict=None):
         
         # super()._save(output_dir, state_dict)
         self.model.save_pretrained(output_dir)
@@ -168,9 +168,4 @@
     
     def _load_from_checkpoint(self, resume_from_checkpoint, model=None):
         self.create_optimizer_and_scheduler(num_training_steps=self.args.max_steps)
-        self.resume_trainer_only(resume_from_checkpoint)
-=======
-        
-    #     super()._save(output_dir, state_dict)
-        self.model.save_pretrained(output_dir)
->>>>>>> a9d1582c
+        self.resume_trainer_only(resume_from_checkpoint)